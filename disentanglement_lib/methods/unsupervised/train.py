# coding=utf-8
# Copyright 2018 The DisentanglementLib Authors.  All rights reserved.
#
# Licensed under the Apache License, Version 2.0 (the "License");
# you may not use this file except in compliance with the License.
# You may obtain a copy of the License at
#
#     http://www.apache.org/licenses/LICENSE-2.0
#
# Unless required by applicable law or agreed to in writing, software
# distributed under the License is distributed on an "AS IS" BASIS,
# WITHOUT WARRANTIES OR CONDITIONS OF ANY KIND, either express or implied.
# See the License for the specific language governing permissions and
# limitations under the License.

"""Main training protocol used for unsupervised disentanglement models."""
from __future__ import absolute_import
from __future__ import division
from __future__ import print_function
import os
import time
from disentanglement_lib.data.ground_truth import named_data
from disentanglement_lib.data.ground_truth import util
from disentanglement_lib.methods.unsupervised import gaussian_encoder_model
from disentanglement_lib.methods.unsupervised import vae  # pylint: disable=unused-import
from disentanglement_lib.utils import results
import numpy as np
import tensorflow.compat.v1 as tf
import gin.tf.external_configurables  # pylint: disable=unused-import
import gin.tf
<<<<<<< HEAD
import sys
from shutil import copyfile
from torch.optim import Adam
=======
from tensorflow.contrib import tpu as contrib_tpu
>>>>>>> 86a644d4

from os import path

sys.path.append(path.expanduser('~/Python/PopulationBasedTraining'))
from pbt4vae.main import pbt_main
sys.path.append(path.expanduser('~/Python/beta-tcvae'))
from beta_tcvae.vae_quant import UDRVAE
#test

def train_with_gin(model_dir,
                   overwrite=False,
                   gin_config_files=None,
                   gin_bindings=None,
                   pytorch=True):
  """Trains a model based on the provided gin configuration.

  This function will set the provided gin bindings, call the train() function
  and clear the gin config. Please see train() for required gin bindings.

  Args:
    model_dir: String with path to directory where model output should be saved.
    overwrite: Boolean indicating whether to overwrite output directory.
    gin_config_files: List of gin config files to load.
    gin_bindings: List of gin bindings to use.
  """
  if gin_config_files is None:
    gin_config_files = []
  if gin_bindings is None:
    gin_bindings = []
  gin.external_configurable(Adam, module='torch')
  gin.parse_config_files_and_bindings(gin_config_files, gin_bindings)
  if(pytorch):
    pbt(model_dir,overwrite)
  else:
    train(model_dir, overwrite)
  gin.clear_config()

def pbt_with_gin(model_dir,
                 overwrite=False,
                 gin_config_files=None,
                 gin_bindings=None):
  """Trains a model based on the provided gin configuration.

  This function will set the provided gin bindings, call the train() function
  and clear the gin config. Please see train() for required gin bindings.

  Args:
    model_dir: String with path to directory where model output should be saved.
    overwrite: Boolean indicating whether to overwrite output directory.
    gin_config_files: List of gin config files to load.
    gin_bindings: List of gin bindings to use.
  """
  if gin_config_files is None:
      gin_config_files = []
  if gin_bindings is None:
      gin_bindings = []
  # gin.external_configurable(Adam, module='torch')
  gin.parse_config_files_and_bindings(gin_config_files, gin_bindings)
  pbt(model_dir, overwrite)
  gin.clear_config()


@gin.configurable("model", blacklist=["model_dir", "overwrite"])
def train(model_dir,
          overwrite=False,
          model=gin.REQUIRED,
          training_steps=gin.REQUIRED,
          random_seed=gin.REQUIRED,
          batch_size=gin.REQUIRED,
          eval_steps=1000,
          name="",
          model_num=None):
  """Trains the estimator and exports the snapshot and the gin config.

  The use of this function requires the gin binding 'dataset.name' to be
  specified as that determines the data set used for training.

  Args:
    model_dir: String with path to directory where model output should be saved.
    overwrite: Boolean indicating whether to overwrite output directory.
    model: GaussianEncoderModel that should be trained and exported.
    training_steps: Integer with number of training steps.
    random_seed: Integer with random seed used for training.
    batch_size: Integer with the batch size.
    eval_steps: Optional integer with number of steps used for evaluation.
    name: Optional string with name of the model (can be used to name models).
    model_num: Optional integer with model number (can be used to identify
      models).
  """
  # We do not use the variables 'name' and 'model_num'. Instead, they can be
  # used to name results as they will be part of the saved gin config.
  del name, model_num

  # Delete the output directory if it already exists.
  if tf.gfile.IsDirectory(model_dir):
    if overwrite:
      tf.gfile.DeleteRecursively(model_dir)
    else:
      raise ValueError("Directory already exists and overwrite is False.")

  # Create a numpy random state. We will sample the random seeds for training
  # and evaluation from this.
  random_state = np.random.RandomState(random_seed)

  # Obtain the dataset.
  dataset = named_data.get_named_ground_truth_data()

  # We create a TPUEstimator based on the provided model. This is primarily so
  # that we could switch to TPU training in the future. For now, we train
  # locally on GPUs.
  run_config = contrib_tpu.RunConfig(
      tf_random_seed=random_seed,
      keep_checkpoint_max=1,
      tpu_config=contrib_tpu.TPUConfig(iterations_per_loop=500))
  tpu_estimator = contrib_tpu.TPUEstimator(
      use_tpu=False,
      model_fn=model.model_fn,
      model_dir=os.path.join(model_dir, "tf_checkpoint"),
      train_batch_size=batch_size,
      eval_batch_size=batch_size,
      config=run_config)

  # Set up time to keep track of elapsed time in results.
  experiment_timer = time.time()

  # Do the actual training.
  tpu_estimator.train(
      input_fn=_make_input_fn(dataset, random_state.randint(2**32)),
      steps=training_steps)

  # Save model as a TFHub module.
  output_shape = named_data.get_named_ground_truth_data().observation_shape
  module_export_path = os.path.join(model_dir, "tfhub")
  gaussian_encoder_model.export_as_tf_hub(model, output_shape,
                                          tpu_estimator.latest_checkpoint(),
                                          module_export_path)

  # Save the results. The result dir will contain all the results and config
  # files that we copied along, as we progress in the pipeline. The idea is that
  # these files will be available for analysis at the end.
  results_dict = tpu_estimator.evaluate(
      input_fn=_make_input_fn(
          dataset, random_state.randint(2**32), num_batches=eval_steps))
  results_dir = os.path.join(model_dir, "results")
  results_dict["elapsed_time"] = time.time() - experiment_timer
  results.update_result_directory(results_dir, "train", results_dict)


@gin.configurable(blacklist=["model_dir", "overwrite"])
def pbt(model_dir, overwrite=False, random_seed=gin.REQUIRED):
    """Runs a pbt run and exports the snapshot and the gin config.

    The use of this function requires the gin binding 'dataset.name' to be
    specified as that determines the data set used for training.
    dataset = util.torch_data_set_generator_from_ground_truth_data()

    """
    output_shape = named_data.get_named_ground_truth_data()

    print("dislib: start pbt")
    if tf.gfile.IsDirectory(model_dir):
        if overwrite:
            tf.gfile.DeleteRecursively(model_dir)
        else:
            raise ValueError("Directory already exists and overwrite is False.")
    random_state = np.random.RandomState(random_seed)
    # Set up time to keep track of elapsed time in results.
    experiment_timer = time.time()
    #id, udr_score, mig = pbt_main(model_dir=model_dir, dataset=dataset_iterator, random_seed=random_seed)
    id, pbt_score_dict = pbt_main(model_dir=model_dir, random_seed=random_seed)

    print("dislib: finished pbt")
    output_shape = named_data.get_named_ground_truth_data().observation_shape
    module_export_path = os.path.join(model_dir, "tfhub")
    os.makedirs(module_export_path, exist_ok=True)

    copyfile(os.path.join(model_dir, "bestmodels", "model.pth".format(id)),
             os.path.join(module_export_path, "model.pth"))

    results_dict = pbt_score_dict
    #results_dict.add


    #results_dict = {"reconstruction_loss": None, "elbo": None, "regularizer": None, "kl_loss": None} # TODO generate those values, right now we use what we have
    #results_dict = {"score": udr_score, "mig": mig} # TODO these values are not computed on the same data split, recompute?
    results_dir = os.path.join(model_dir, "results")
    results.update_result_directory(results_dir, "train", results_dict)

def _make_input_fn(ground_truth_data, seed, num_batches=None):
  """Creates an input function for the experiments."""

  def load_dataset(params):
    """TPUEstimator compatible input fuction."""
    dataset = util.tf_data_set_from_ground_truth_data(ground_truth_data, seed)
    batch_size = params["batch_size"]
    # We need to drop the remainder as otherwise we lose the batch size in the
    # tensor shape. This has no effect as our data set is infinite.
    dataset = dataset.batch(batch_size, drop_remainder=True)
    if num_batches is not None:
      dataset = dataset.take(num_batches)
    return dataset.make_one_shot_iterator().get_next()

  return load_dataset<|MERGE_RESOLUTION|>--- conflicted
+++ resolved
@@ -28,13 +28,10 @@
 import tensorflow.compat.v1 as tf
 import gin.tf.external_configurables  # pylint: disable=unused-import
 import gin.tf
-<<<<<<< HEAD
 import sys
 from shutil import copyfile
 from torch.optim import Adam
-=======
 from tensorflow.contrib import tpu as contrib_tpu
->>>>>>> 86a644d4
 
 from os import path
 
