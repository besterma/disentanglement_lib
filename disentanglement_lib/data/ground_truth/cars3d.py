--- conflicted
+++ resolved
@@ -24,11 +24,8 @@
 import PIL
 import scipy.io as sio
 from six.moves import range
-<<<<<<< HEAD
-from sklearn.utils.extmath import cartesian
-=======
+
 from sklearn.utils import extmath
->>>>>>> 86a644d4
 from tensorflow.compat.v1 import gfile
 
 
