# coding=utf-8
# Copyright 2018 The DisentanglementLib Authors.  All rights reserved.
#
# Licensed under the Apache License, Version 2.0 (the "License");
# you may not use this file except in compliance with the License.
# You may obtain a copy of the License at
#
#     http://www.apache.org/licenses/LICENSE-2.0
#
# Unless required by applicable law or agreed to in writing, software
# distributed under the License is distributed on an "AS IS" BASIS,
# WITHOUT WARRANTIES OR CONDITIONS OF ANY KIND, either express or implied.
# See the License for the specific language governing permissions and
# limitations under the License.

"""Shapes3D data set."""
from __future__ import absolute_import
from __future__ import division
from __future__ import print_function
import os
from disentanglement_lib.data.ground_truth import ground_truth_data
from disentanglement_lib.data.ground_truth import util
import numpy as np
from six.moves import range
import tensorflow.compat.v1 as tf
<<<<<<< HEAD
import h5py
=======
>>>>>>> 86a644d4


SHAPES3D_PATH = os.path.join(
    os.environ.get("DISENTANGLEMENT_LIB_DATA", "."), "3dshapes", "3dshapes.h5"
)



class Shapes3D(ground_truth_data.GroundTruthData):
  """Shapes3D dataset.

  The data set was originally introduced in "Disentangling by Factorising".

  The ground-truth factors of variation are:
  0 - floor color (10 different values)
  1 - wall color (10 different values)
  2 - object color (10 different values)
  3 - object size (8 different values)
  4 - object type (4 different values)
  5 - azimuth (15 different values)
  """

  def __init__(self):
    with h5py.File(SHAPES3D_PATH, 'r') as dataset:
      images = dataset['images'].value
      labels = dataset['labels'].value

    n_samples = images.shape[0]
    self.images = images.reshape([n_samples, 64, 64, 3])
    features = labels.reshape([n_samples, 6])
    self.factor_sizes = [10, 10, 10, 8, 4, 15]
    self.latent_factor_indices = list(range(6))
    self.num_total_factors = features.shape[1]
    self.state_space = util.SplitDiscreteStateSpace(self.factor_sizes,
                                                    self.latent_factor_indices)
    self.factor_bases = np.prod(self.factor_sizes) / np.cumprod(
        self.factor_sizes)

  @property
  def num_factors(self):
    return self.state_space.num_latent_factors

  @property
  def factors_num_values(self):
    return self.factor_sizes

  @property
  def observation_shape(self):
    return [64, 64, 3]


  def sample_factors(self, num, random_state):
    """Sample a batch of factors Y."""
    return self.state_space.sample_latent_factors(num, random_state)

  def sample_observations_from_factors(self, factors, random_state):
    all_factors = self.state_space.sample_all_factors(factors, random_state)
    indices = np.array(np.dot(all_factors, self.factor_bases), dtype=np.int64)
    return self.images[indices].astype(np.float32) / 255.<|MERGE_RESOLUTION|>--- conflicted
+++ resolved
@@ -23,10 +23,7 @@
 import numpy as np
 from six.moves import range
 import tensorflow.compat.v1 as tf
-<<<<<<< HEAD
 import h5py
-=======
->>>>>>> 86a644d4
 
 
 SHAPES3D_PATH = os.path.join(
