# coding=utf-8
# Copyright 2018 The DisentanglementLib Authors.  All rights reserved.
#
# Licensed under the Apache License, Version 2.0 (the "License");
# you may not use this file except in compliance with the License.
# You may obtain a copy of the License at
#
#     http://www.apache.org/licenses/LICENSE-2.0
#
# Unless required by applicable law or agreed to in writing, software
# distributed under the License is distributed on an "AS IS" BASIS,
# WITHOUT WARRANTIES OR CONDITIONS OF ANY KIND, either express or implied.
# See the License for the specific language governing permissions and
# limitations under the License.

"""Visualization module for disentangled representations."""
from __future__ import absolute_import
from __future__ import division
from __future__ import print_function
import numbers
import os
from disentanglement_lib.data.ground_truth import named_data
from disentanglement_lib.utils import results
from disentanglement_lib.visualize import visualize_util
from disentanglement_lib.visualize.visualize_irs import vis_all_interventional_effects
import numpy as np
from scipy import stats
from six.moves import range
import tensorflow as tf
from tensorflow import gfile
import tensorflow_hub as hub
import gin.tf



def visualize_with_gin(model_dir,
                      output_dir,
                      overwrite=False,
                      gin_config_files=None,
                      gin_bindings=None,
                      pytorch=True):
  if gin_config_files is None:
    gin_config_files = []
  if gin_bindings is None:
    gin_bindings = []
  gin.parse_config_files_and_bindings(gin_config_files, gin_bindings)
  visualize(model_dir, output_dir, pytorch, overwrite)
  gin.clear_config()

def visualize(model_dir,
              output_dir,
              overwrite=False,
              num_animations=5,
              num_frames=20,
              fps=10,
              num_points_irs=10000,
              pytorch=True):
  """Takes trained model from model_dir and visualizes it in output_dir.

  Args:
    model_dir: Path to directory where the trained model is saved.
    output_dir: Path to output directory.
    overwrite: Boolean indicating whether to overwrite output directory.
    num_animations: Integer with number of distinct animations to create.
    num_frames: Integer with number of frames in each animation.
    fps: Integer with frame rate for the animation.
    num_points_irs: Number of points to be used for the IRS plots.
  """
  # Fix the random seed for reproducibility.
  random_state = np.random.RandomState(0)

  # Create the output directory if necessary.
  if tf.gfile.IsDirectory(output_dir):
    if overwrite:
      tf.gfile.DeleteRecursively(output_dir)
    else:
      raise ValueError("Directory already exists and overwrite is False.")

  # Automatically set the proper data set if necessary. We replace the active
  # gin config as this will lead to a valid gin config file where the data set
  # is present.
  # Obtain the dataset name from the gin config of the previous step.
  # if gin.query_parameter("dataset.name") == "auto":
    # Obtain the dataset name from the gin config of the previous step.

    #edited for pytorch case
  if(pytorch):
    gin_config_file = os.path.join(model_dir, "results", "gin",
                                   "train.gin")
  else:
    gin_config_file = os.path.join(model_dir, "results", "gin",
                                   "postprocess.gin")
  gin_dict = results.gin_dict(gin_config_file)
  with gin.unlock_config():
    gin.bind_parameter("dataset.name", gin_dict["dataset.name"].replace(
        "'", ""))
<<<<<<< HEAD
    gin.bind_parameter("VAE.conv", bool(gin_dict["VAE.conv"].replace(
      "'", "")))
    gin.bind_parameter("VAE.num_channels", int(gin_dict["VAE.num_channels"].replace(
      "'", "")))
    gin.bind_parameter("VAE.use_cuda", bool(gin_dict["VAE.use_cuda"].replace(
      "'", "")))
    gin.bind_parameter("VAE.z_dim", int(gin_dict["VAE.z_dim"].replace(
      "'", "")))

=======
>>>>>>> a08032d1
  # dataset = named_data.get_named_ground_truth_data()

  # gin_config_file = os.path.join(model_dir, "results", "gin", "train.gin")
  # gin_dict = results.gin_dict(gin_config_file)
  # gin.bind_parameter("dataset.name", gin_dict["dataset.name"].replace(
  #     "'", ""))



  dataset = named_data.get_named_ground_truth_data()
  num_pics = 64
  module_path = os.path.join(model_dir, "tfhub")


  if(not pytorch):

    # Automatically infer the activation function from gin config.
    activation_str = gin_dict["reconstruction_loss.activation"]
    if activation_str == "'logits'":
      activation = sigmoid
    elif activation_str == "'tanh'":
      activation = tanh
    else:
      raise ValueError(
        "Activation function  could not be infered from gin config.")


    with hub.eval_function_for_module(module_path) as f:
      # Save reconstructions.
      real_pics = dataset.sample_observations(num_pics, random_state)
      raw_pics = f(
          dict(images=real_pics), signature="reconstructions",
          as_dict=True)["images"]
      pics = activation(raw_pics)
      paired_pics = np.concatenate((real_pics, pics), axis=2)
      paired_pics = [paired_pics[i, :, :, :] for i in range(paired_pics.shape[0])]
      results_dir = os.path.join(output_dir, "reconstructions")
      if not gfile.IsDirectory(results_dir):
        gfile.MakeDirs(results_dir)
      visualize_util.grid_save_images(
          paired_pics, os.path.join(results_dir, "reconstructions.jpg"))

      # Save samples.
      def _decoder(latent_vectors):
        return f(
            dict(latent_vectors=latent_vectors),
            signature="decoder",
            as_dict=True)["images"]

      num_latent = int(gin_dict["encoder.num_latent"])
      num_pics = 64
      random_codes = random_state.normal(0, 1, [num_pics, num_latent])
      pics = activation(_decoder(random_codes))
      results_dir = os.path.join(output_dir, "sampled")
      if not gfile.IsDirectory(results_dir):
        gfile.MakeDirs(results_dir)
      visualize_util.grid_save_images(pics,
                                      os.path.join(results_dir, "samples.jpg"))

      # Save latent traversals.
      result = f(
          dict(images=dataset.sample_observations(num_pics, random_state)),
          signature="gaussian_encoder",
          as_dict=True)
      means = result["mean"]
      logvars = result["logvar"]
      results_dir = os.path.join(output_dir, "traversals")
      if not gfile.IsDirectory(results_dir):
        gfile.MakeDirs(results_dir)
      for i in range(means.shape[1]):
        pics = activation(
            latent_traversal_1d_multi_dim(_decoder, means[i, :], None))
        file_name = os.path.join(results_dir, "traversals{}.jpg".format(i))
        visualize_util.grid_save_images([pics], file_name)

      # Save the latent traversal animations.
      results_dir = os.path.join(output_dir, "animated_traversals")
      if not gfile.IsDirectory(results_dir):
        gfile.MakeDirs(results_dir)

      # Cycle through quantiles of a standard Gaussian.
      for i, base_code in enumerate(means[:num_animations]):
        images = []
        for j in range(base_code.shape[0]):
          code = np.repeat(np.expand_dims(base_code, 0), num_frames, axis=0)
          code[:, j] = visualize_util.cycle_gaussian(base_code[j], num_frames)
          images.append(np.array(activation(_decoder(code))))
        filename = os.path.join(results_dir, "std_gaussian_cycle%d.gif" % i)
        visualize_util.save_animation(np.array(images), filename, fps)

      # Cycle through quantiles of a fitted Gaussian.
      for i, base_code in enumerate(means[:num_animations]):
        images = []
        for j in range(base_code.shape[0]):
          code = np.repeat(np.expand_dims(base_code, 0), num_frames, axis=0)
          loc = np.mean(means[:, j])
          total_variance = np.mean(np.exp(logvars[:, j])) + np.var(means[:, j])
          code[:, j] = visualize_util.cycle_gaussian(
              base_code[j], num_frames, loc=loc, scale=np.sqrt(total_variance))
          images.append(np.array(activation(_decoder(code))))
        filename = os.path.join(results_dir, "fitted_gaussian_cycle%d.gif" % i)
        visualize_util.save_animation(np.array(images), filename, fps)

      # Cycle through [-2, 2] interval.
      for i, base_code in enumerate(means[:num_animations]):
        images = []
        for j in range(base_code.shape[0]):
          code = np.repeat(np.expand_dims(base_code, 0), num_frames, axis=0)
          code[:, j] = visualize_util.cycle_interval(base_code[j], num_frames,
                                                     -2., 2.)
          images.append(np.array(activation(_decoder(code))))
        filename = os.path.join(results_dir, "fixed_interval_cycle%d.gif" % i)
        visualize_util.save_animation(np.array(images), filename, fps)

      # Cycle linearly through +-2 std dev of a fitted Gaussian.
      for i, base_code in enumerate(means[:num_animations]):
        images = []
        for j in range(base_code.shape[0]):
          code = np.repeat(np.expand_dims(base_code, 0), num_frames, axis=0)
          loc = np.mean(means[:, j])
          total_variance = np.mean(np.exp(logvars[:, j])) + np.var(means[:, j])
          scale = np.sqrt(total_variance)
          code[:, j] = visualize_util.cycle_interval(base_code[j], num_frames,
                                                     loc-2.*scale, loc+2.*scale)
          images.append(np.array(activation(_decoder(code))))
        filename = os.path.join(results_dir, "conf_interval_cycle%d.gif" % i)
        visualize_util.save_animation(np.array(images), filename, fps)

      # Cycle linearly through minmax of a fitted Gaussian.
      for i, base_code in enumerate(means[:num_animations]):
        images = []
        for j in range(base_code.shape[0]):
          code = np.repeat(np.expand_dims(base_code, 0), num_frames, axis=0)
          code[:, j] = visualize_util.cycle_interval(base_code[j], num_frames,
                                                     np.min(means[:, j]),
                                                     np.max(means[:, j]))
          images.append(np.array(activation(_decoder(code))))
        filename = os.path.join(results_dir, "minmax_interval_cycle%d.gif" % i)
        visualize_util.save_animation(np.array(images), filename, fps)

      # Interventional effects visualization.
      factors = dataset.sample_factors(num_points_irs, random_state)
      obs = dataset.sample_observations_from_factors(factors, random_state)
      latents = f(
          dict(images=obs), signature="gaussian_encoder", as_dict=True)["mean"]
      results_dir = os.path.join(output_dir, "interventional_effects")
      vis_all_interventional_effects(factors, latents, results_dir)

  else:
    import sys
    import torch
    sys.path.append("../../../beta-tcvae/")
    from vae_quant import VAE
    model = VAE(device=0)
    #TODO: here maybe general case for >4 GPUs
    checkpoint = torch.load(module_path + "/model.pth",
                            map_location={'cuda:3': 'cuda:0', 'cuda:2': 'cuda:0', 'cuda:1': 'cuda:0'})
    model.load_state_dict(checkpoint['model_state_dict'])
    model.eval()

    # Save latent traversals.

    def _encoder(x):
      x = np.moveaxis(x, 3,1)
      x = torch.from_numpy(x).to(0)

      zs, zs_params = model.encode(x)
      zs = zs.cpu().detach().numpy()
      zs_params = zs_params.cpu().detach().numpy()

      return zs, zs_params

    def _decoder(latent_vectors):
      latent_vectors = torch.from_numpy(latent_vectors).to(0)
      latent_vectors = latent_vectors.type(dtype=torch.float32)
<<<<<<< HEAD
      xs, xs_params = model.decode(latent_vectors)
      xs_params = xs_params.sigmoid().cpu().detach().numpy()
      xs_params = np.moveaxis(xs_params, 1, 3)

      return xs_params
=======
      xs, _ = model.decode(latent_vectors)
      xs = xs.cpu().detach().numpy()
      xs = np.moveaxis(xs, 1, 3)

      return xs
>>>>>>> a08032d1

    # Save reconstructions.

    # feed samples through pytorch model

    real_pics = dataset.sample_observations(num_pics, random_state)
    x = torch.from_numpy(real_pics).to(0)
    zs, zs_params = _encoder(real_pics)
    pics = _decoder(zs_params[:,:,0])

    paired_pics = np.concatenate((real_pics, pics), axis=2)
    paired_pics = [paired_pics[i, :, :, :] for i in range(paired_pics.shape[0])]
    results_dir = os.path.join(output_dir, "reconstructions")
    if not gfile.IsDirectory(results_dir):
      gfile.MakeDirs(results_dir)
    visualize_util.grid_save_images(
      paired_pics, os.path.join(results_dir, "reconstructions.jpg"))


    # save decoded samples

    # Save samples.

    # num_latent = int(gin_dict["encoder.num_latent"])
    num_latent = 10
    num_pics = 64

    random_codes = random_state.normal(0, 1, [num_pics, num_latent])
    xs = _decoder(random_codes)
    pics = xs

    results_dir = os.path.join(output_dir, "sampled")
    if not gfile.IsDirectory(results_dir):
      gfile.MakeDirs(results_dir)
    visualize_util.grid_save_images(pics,
                                    os.path.join(results_dir, "samples.jpg"))



    num_pics = 10
    real_pics = dataset.sample_observations(num_pics, random_state)
    # pics = torch.from_numpy(real_pics).to(0)
    zs, zs_params = _encoder(real_pics)

    means = zs_params[:,:,0]
    logvars = zs_params[:,:,1]

    results_dir = os.path.join(output_dir, "traversals")
    if not gfile.IsDirectory(results_dir):
      gfile.MakeDirs(results_dir)
    for i in range(means.shape[1]):
      pics = latent_traversal_1d_multi_dim(_decoder, means[i, :], None)
      file_name = os.path.join(results_dir, "traversals{}.jpg".format(i))
      visualize_util.grid_save_images([pics], file_name)


    # Save the latent traversal animations.
    results_dir = os.path.join(output_dir, "animated_traversals")
    if not gfile.IsDirectory(results_dir):
      gfile.MakeDirs(results_dir)

    # Cycle through quantiles of a standard Gaussian.
    for i, base_code in enumerate(means[:num_animations]):
      images = []
      for j in range(base_code.shape[0]):
        code = np.repeat(np.expand_dims(base_code, 0), num_frames, axis=0)
        code[:, j] = visualize_util.cycle_gaussian(base_code[j], num_frames)
        images.append(_decoder(code))
      filename = os.path.join(results_dir, " %d.gif" % i)
      visualize_util.save_animation(np.array(images), filename, fps)

    # Cycle through quantiles of a fitted Gaussian.
    for i, base_code in enumerate(means[:num_animations]):
      images = []
      for j in range(base_code.shape[0]):
        code = np.repeat(np.expand_dims(base_code, 0), num_frames, axis=0)
        loc = np.mean(means[:, j])
        total_variance = np.mean(np.exp(logvars[:, j])) + np.var(means[:, j])
        code[:, j] = visualize_util.cycle_gaussian(
            base_code[j], num_frames, loc=loc, scale=np.sqrt(total_variance))
        images.append(_decoder(code))
      filename = os.path.join(results_dir, "fitted_gaussian_cycle%d.gif" % i)
      visualize_util.save_animation(np.array(images), filename, fps)

    # Cycle through [-2, 2] interval.
    for i, base_code in enumerate(means[:num_animations]):
      images = []
      for j in range(base_code.shape[0]):
        code = np.repeat(np.expand_dims(base_code, 0), num_frames, axis=0)
        code[:, j] = visualize_util.cycle_interval(base_code[j], num_frames,
                                                   -2., 2.)
        images.append(_decoder(code))
      filename = os.path.join(results_dir, "fixed_interval_cycle%d.gif" % i)
      visualize_util.save_animation(np.array(images), filename, fps)

    # Cycle linearly through +-2 std dev of a fitted Gaussian.
    for i, base_code in enumerate(means[:num_animations]):
      images = []
      for j in range(base_code.shape[0]):
        code = np.repeat(np.expand_dims(base_code, 0), num_frames, axis=0)
        loc = np.mean(means[:, j])
        total_variance = np.mean(np.exp(logvars[:, j])) + np.var(means[:, j])
        scale = np.sqrt(total_variance)
        code[:, j] = visualize_util.cycle_interval(base_code[j], num_frames,
                                                   loc-2.*scale, loc+2.*scale)
        images.append(_decoder(code))
      filename = os.path.join(results_dir, "conf_interval_cycle%d.gif" % i)
      visualize_util.save_animation(np.array(images), filename, fps)

    # Cycle linearly through minmax of a fitted Gaussian.
    for i, base_code in enumerate(means[:num_animations]):
      images = []
      for j in range(base_code.shape[0]):
        code = np.repeat(np.expand_dims(base_code, 0), num_frames, axis=0)
        code[:, j] = visualize_util.cycle_interval(base_code[j], num_frames,
                                                   np.min(means[:, j]),
                                                   np.max(means[:, j]))
        images.append(_decoder(code))
      filename = os.path.join(results_dir, "minmax_interval_cycle%d.gif" % i)
      visualize_util.save_animation(np.array(images), filename, fps)


  # Finally, we clear the gin config that we have set.
  gin.clear_config()


def latent_traversal_1d_multi_dim(generator_fn,
                                  latent_vector,
                                  dimensions=None,
                                  values=None,
                                  transpose=False):
  """Creates latent traversals for a latent vector along multiple dimensions.

  Creates a 2d grid image where each grid image is generated by passing a
  modified version of latent_vector to the generator_fn. In each column, a
  fixed dimension of latent_vector is modified. In each row, the value in the
  modified dimension is replaced by a fixed value.

  Args:
    generator_fn: Function that computes (fixed size) images from latent
      representation. It should accept a single Numpy array argument of the same
      shape as latent_vector and return a Numpy array of images where the first
      dimension corresponds to the different vectors in latent_vectors.
    latent_vector: 1d Numpy array with the base latent vector to be used.
    dimensions: 1d Numpy array with the indices of the dimensions that should be
      modified. If an integer is passed, the dimensions 0, 1, ...,
      (dimensions - 1) are modified. If None is passed, all dimensions of
      latent_vector are modified.
    values: 1d Numpy array with the latent space values that should be used for
      modifications. If an integer is passed, a linear grid between -1 and 1
      with that many points is constructed. If None is passed, a default grid is
      used (whose specific design is not guaranteed).
    transpose: Boolean which indicates whether rows and columns of the 2d grid
      should be transposed.

  Returns:
    Numpy array with image.
  """
  if latent_vector.ndim != 1:
    raise ValueError("Latent vector needs to be 1-dimensional.")

  if dimensions is None:
    # Default case, use all available dimensions.
    dimensions = np.arange(latent_vector.shape[0])
  elif isinstance(dimensions, numbers.Integral):
    # Check that there are enough dimensions in latent_vector.
    if dimensions > latent_vector.shape[0]:
      raise ValueError("The number of dimensions of latent_vector is less than"
                       " the number of dimensions requested in the arguments.")
    if dimensions < 1:
      raise ValueError("The number of dimensions has to be at least 1.")
    dimensions = np.arange(dimensions)
  if dimensions.ndim != 1:
    raise ValueError("Dimensions vector needs to be 1-dimensional.")

  if values is None:
    # Default grid of values.
    values = np.linspace(-1., 1., num=11)
  elif isinstance(values, numbers.Integral):
    if values <= 1:
      raise ValueError("If an int is passed for values, it has to be >1.")
    values = np.linspace(-1., 1., num=values)
  if values.ndim != 1:
    raise ValueError("Values vector needs to be 1-dimensional.")

  # We iteratively generate the rows/columns for each dimension as different
  # Numpy arrays. We do not preallocate a single final Numpy array as this code
  # is not performance critical and as it reduces code complexity.
  num_values = len(values)
  row_or_columns = []
  for dimension in dimensions:
    # Creates num_values copy of the latent_vector along the first axis.
    latent_traversal_vectors = np.tile(latent_vector, [num_values, 1])
    # Intervenes in the latent space.
    latent_traversal_vectors[:, dimension] = values
    # Generate the batch of images
    images = generator_fn(latent_traversal_vectors)
    # Adds images as a row or column depending whether transpose is True.
    axis = (1 if transpose else 0)
    row_or_columns.append(np.concatenate(images, axis))
  axis = (0 if transpose else 1)
  return np.concatenate(row_or_columns, axis)


def sigmoid(x):
  return stats.logistic.cdf(x)


def tanh(x):
  return np.tanh(x) / 2. + .5<|MERGE_RESOLUTION|>--- conflicted
+++ resolved
@@ -94,7 +94,6 @@
   with gin.unlock_config():
     gin.bind_parameter("dataset.name", gin_dict["dataset.name"].replace(
         "'", ""))
-<<<<<<< HEAD
     gin.bind_parameter("VAE.conv", bool(gin_dict["VAE.conv"].replace(
       "'", "")))
     gin.bind_parameter("VAE.num_channels", int(gin_dict["VAE.num_channels"].replace(
@@ -104,8 +103,6 @@
     gin.bind_parameter("VAE.z_dim", int(gin_dict["VAE.z_dim"].replace(
       "'", "")))
 
-=======
->>>>>>> a08032d1
   # dataset = named_data.get_named_ground_truth_data()
 
   # gin_config_file = os.path.join(model_dir, "results", "gin", "train.gin")
@@ -281,20 +278,11 @@
     def _decoder(latent_vectors):
       latent_vectors = torch.from_numpy(latent_vectors).to(0)
       latent_vectors = latent_vectors.type(dtype=torch.float32)
-<<<<<<< HEAD
       xs, xs_params = model.decode(latent_vectors)
       xs_params = xs_params.sigmoid().cpu().detach().numpy()
       xs_params = np.moveaxis(xs_params, 1, 3)
 
       return xs_params
-=======
-      xs, _ = model.decode(latent_vectors)
-      xs = xs.cpu().detach().numpy()
-      xs = np.moveaxis(xs, 1, 3)
-
-      return xs
->>>>>>> a08032d1
-
     # Save reconstructions.
 
     # feed samples through pytorch model
