# coding=utf-8
# Copyright 2018 The DisentanglementLib Authors.  All rights reserved.
#
# Licensed under the Apache License, Version 2.0 (the "License");
# you may not use this file except in compliance with the License.
# You may obtain a copy of the License at
#
#     http://www.apache.org/licenses/LICENSE-2.0
#
# Unless required by applicable law or agreed to in writing, software
# distributed under the License is distributed on an "AS IS" BASIS,
# WITHOUT WARRANTIES OR CONDITIONS OF ANY KIND, either express or implied.
# See the License for the specific language governing permissions and
# limitations under the License.

"""Example script how to get started with research using disentanglement_lib.

To run the example, please change the working directory to the containing folder
and run:
>> python example.py

In this example, we show how to use disentanglement_lib to:
1. Train a standard VAE (already implemented in disentanglement_lib).
2. Train a custom VAE model.
3. Extract the mean representations for both of these models.
4. Compute the Mutual Information Gap (already implemented) for both models.
5. Compute a custom disentanglement metric for both models.
6. Aggregate the results.
7. Print out the final Pandas data frame with the results.
"""


# We group all the imports at the top.
from __future__ import absolute_import
from __future__ import division
from __future__ import print_function
import os
import sys
sys.path.extend(['/home/disentanglement/Python/disentanglement_lib',
                 '/home/disentanglement/Python/beta-tcvae',
                 '/home/disentanglement/Python/PopulationBasedTraining'])

# import os
# os.environ["DISENTANGLEMENT_LIB_DATA"] = "/home/disentanglement/Python/disentanglement_lib/data/"

from disentanglement_lib.evaluation import evaluate
from disentanglement_lib.evaluation.metrics import utils
from disentanglement_lib.methods.unsupervised import train
from disentanglement_lib.methods.unsupervised import vae
from disentanglement_lib.postprocessing import postprocess
from disentanglement_lib.utils import aggregate_results
from disentanglement_lib.visualize.visualize_model import visualize
import tensorflow as tf
import gin.tf

if __name__ == "__main__":

    # 0. Settings
    # ------------------------------------------------------------------------------
    # By default, we save all the results in subdirectories of the following path.
    # base_path = '/home/disentanglement/Python/disentanglement_lib/examples/example_output/pbt_vae/'
    # base_path = '/home/disentanglement/Python/disentanglement_lib/examples/models/50/'
<<<<<<< HEAD
    base_path = '/home/disentanglement/Python/disentanglement_lib/examples/models/full_test/'
=======
    base_path = '/home/disentanglement/Python/disentanglement_lib/examples/models/multi/'
    model_path = os.path.join(base_path, "model")
>>>>>>> c981f5c4

    # By default, we do not overwrite output directories. Set this to True, if you
    # want to overwrite (in particular, if you rerun this script several times).
    overwrite = True

    # 1. Start a pbt run (already implemented in disentanglement_lib).
    # ------------------------------------------------------------------------------

<<<<<<< HEAD
=======

>>>>>>> c981f5c4
    ### start trainign ##
    # training the pbt model

    #pbt_gin = ["pbt.gin"]
<<<<<<< HEAD
    path_pbt = os.path.join(base_path, "pbt")
    model_path = os.path.join(path_pbt, "model")

    #TODO: get shapes dataset from francesco
    # train.pbt_with_gin(model_path, overwrite, ["pbt_test_shapes.gin"])

    ### pbt step 3 --- score computation ###
=======
    #train.pbt_with_gin(model_path, overwrite, pbt_gin)

    ### pbt step 2 ###

    ### for now we skip postprocessing and directly evaluate the representation using the model itself
    # representation_path = os.path.join(base_path, "representation")
    # postprocess_gin = ["postprocess.gin"]  # This contains the settings.
    # # postprocess.postprocess_with_gin defines the standard extraction protocol.
    # postprocess.postprocess_with_gin(model_path, representation_path, overwrite,
    #                                postprocess_gin)

    ### pbt step 3 --- score computation ###

>>>>>>> c981f5c4
    # To compute the score, we again call the evaluation protocol with a gin
    # configuration. At this point, note that for all steps, we have to set a
    # random seed (in this case via `evaluation.random_seed`).
    gin_bindings = [
        "evaluation.evaluation_fn = @mig",
        "dataset.name='dsprites_full'",
<<<<<<< HEAD
        # "dataset.name=cars3d",
=======
>>>>>>> c981f5c4
        "evaluation.random_seed = 0",
        "mig.num_train=50000",
        "mig.batch_size=10000",
        "discretizer.discretizer_fn = @histogram_discretizer",
        "discretizer.num_bins = 20"
    ]

    # for now fix
    #TODO: change results folder name for MIG, etc. and run for other fcns
    result_path = os.path.join(model_path, "metrics", "mean")
    evaluate.evaluate_with_gin(
        model_path, result_path, overwrite, gin_bindings=gin_bindings, pytorch=True)

    pattern = os.path.join(base_path,
                           "*/metrics/*/results/aggregate/evaluation.json")
    results_path = os.path.join(base_path, "results.json")
    aggregate_results.aggregate_results_to_json(
        pattern, results_path)

    model_results = aggregate_results.load_aggregated_json_results(results_path)
    print(model_results)

    # adding viz to example
    viz_path = os.path.join(model_path, "viz")
    visualize(model_path,
              viz_path,
              overwrite=True,
              pytorch=True)<|MERGE_RESOLUTION|>--- conflicted
+++ resolved
@@ -60,12 +60,10 @@
     # By default, we save all the results in subdirectories of the following path.
     # base_path = '/home/disentanglement/Python/disentanglement_lib/examples/example_output/pbt_vae/'
     # base_path = '/home/disentanglement/Python/disentanglement_lib/examples/models/50/'
-<<<<<<< HEAD
-    base_path = '/home/disentanglement/Python/disentanglement_lib/examples/models/full_test/'
-=======
+    # base_path = '/home/disentanglement/Python/disentanglement_lib/examples/models/full_test/'
+
     base_path = '/home/disentanglement/Python/disentanglement_lib/examples/models/multi/'
     model_path = os.path.join(base_path, "model")
->>>>>>> c981f5c4
 
     # By default, we do not overwrite output directories. Set this to True, if you
     # want to overwrite (in particular, if you rerun this script several times).
@@ -74,15 +72,10 @@
     # 1. Start a pbt run (already implemented in disentanglement_lib).
     # ------------------------------------------------------------------------------
 
-<<<<<<< HEAD
-=======
-
->>>>>>> c981f5c4
     ### start trainign ##
     # training the pbt model
 
     #pbt_gin = ["pbt.gin"]
-<<<<<<< HEAD
     path_pbt = os.path.join(base_path, "pbt")
     model_path = os.path.join(path_pbt, "model")
 
@@ -90,7 +83,6 @@
     # train.pbt_with_gin(model_path, overwrite, ["pbt_test_shapes.gin"])
 
     ### pbt step 3 --- score computation ###
-=======
     #train.pbt_with_gin(model_path, overwrite, pbt_gin)
 
     ### pbt step 2 ###
@@ -104,17 +96,13 @@
 
     ### pbt step 3 --- score computation ###
 
->>>>>>> c981f5c4
     # To compute the score, we again call the evaluation protocol with a gin
     # configuration. At this point, note that for all steps, we have to set a
     # random seed (in this case via `evaluation.random_seed`).
     gin_bindings = [
         "evaluation.evaluation_fn = @mig",
         "dataset.name='dsprites_full'",
-<<<<<<< HEAD
         # "dataset.name=cars3d",
-=======
->>>>>>> c981f5c4
         "evaluation.random_seed = 0",
         "mig.num_train=50000",
         "mig.batch_size=10000",
